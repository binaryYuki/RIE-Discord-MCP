--- conflicted
+++ resolved
@@ -4,11 +4,7 @@
 
 [project]
 name = "fastapi-mcp"
-<<<<<<< HEAD
-version = "0.2.0"
-=======
-version = "0.1.4"
->>>>>>> 040d31ad
+version = "0.1.5"
 description = "Automatic MCP server generator for FastAPI applications - converts FastAPI endpoints to MCP tools for LLM integration"
 readme = "README.md"
 requires-python = ">=3.10"
