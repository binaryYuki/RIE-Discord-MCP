--- conflicted
+++ resolved
@@ -10,11 +10,7 @@
 
 setup(
     name="fastapi-mcp",
-<<<<<<< HEAD
-    version="0.2.0",
-=======
-    version="0.1.4",
->>>>>>> 040d31ad
+    version="0.1.5",
     description="Automatic MCP server generator for FastAPI applications - converts FastAPI endpoints to MCP tools for LLM integration",
     author="Tadata Inc.",
     author_email="itay@tadata.com",
